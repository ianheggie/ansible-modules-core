#!/usr/bin/python
DOCUMENTATION = '''
---
module: ec2_eip
short_description: associate an EC2 elastic IP with an instance.
description:
    - This module associates AWS EC2 elastic IP addresses with instances
version_added: 1.4
options:
  instance_id:
    description:
      - The EC2 instance id
    required: false
  public_ip:
    description:
      - The elastic IP address to associate with the instance.
      - If absent, allocate a new address
    required: false
  state:
    description:
      - If present, associate the IP with the instance.
      - If absent, disassociate the IP with the instance.
    required: false
    choices: ['present', 'absent']
    default: present
  ec2_url:
    description:
      - URL to use to connect to EC2-compatible cloud (by default the module will use EC2 endpoints)
    required: false
    default: null
    aliases: [ EC2_URL ]
  ec2_access_key:
    description:
      - EC2 access key. If not specified then the EC2_ACCESS_KEY environment variable is used.
    required: false
    default: null
    aliases: [ EC2_ACCESS_KEY ]
  ec2_secret_key:
    description:
      - EC2 secret key. If not specified then the EC2_SECRET_KEY environment variable is used.
    required: false
    default: null
    aliases: [ EC2_SECRET_KEY ]
  region:
    description:
      - the EC2 region to use
    required: false
    default: null
    aliases: [ ec2_region ]
  in_vpc:
    description:
      - allocate an EIP inside a VPC or not
    required: false
    default: false
    version_added: "1.4"
<<<<<<< HEAD
  validate_certs:
    description:
      - When set to "no", SSL certificates will not be validated for boto versions >= 2.6.0.
    required: false
    default: "yes"
    choices: ["yes", "no"]
    aliases: []
    version_added: "1.5"
  profile:
    description:
      - uses a boto profile. Only works with boto >= 2.24.0
    required: false
    default: null
    aliases: []
    version_added: "1.6"
  security_token:
    description:
      - security token to authenticate against AWS
    required: false
    default: null
    aliases: []
    version_added: "1.6"

=======
  reuse:
    description:
      - Reuse an EIP that is not associated to an instance (when available), instead of allocating a new one.
    required: false
    default: false
>>>>>>> 857241f2
requirements: [ "boto" ]
author: Lorin Hochstein <lorin@nimbisservices.com>
notes:
   - This module will return C(public_ip) on success, which will contain the
     public IP address associated with the instance.
   - There may be a delay between the time the Elastic IP is assigned and when
     the cloud instance is reachable via the new address. Use wait_for and pause
     to delay further playbook execution until the instance is reachable, if
     necessary.
'''

EXAMPLES = '''
- name: associate an elastic IP with an instance
  ec2_eip: instance_id=i-1212f003 ip=93.184.216.119

- name: disassociate an elastic IP from an instance
  ec2_eip: instance_id=i-1212f003 ip=93.184.216.119 state=absent

- name: allocate a new elastic IP and associate it with an instance
  ec2_eip: instance_id=i-1212f003

- name: allocate a new elastic IP without associating it to anything
  ec2_eip:
  register: eip
- name: output the IP
  debug: msg="Allocated IP is {{ eip.public_ip }}"

- name: provision new instances with ec2
  ec2: keypair=mykey instance_type=c1.medium image=emi-40603AD1 wait=yes group=webserver count=3
  register: ec2
- name: associate new elastic IPs with each of the instances
  ec2_eip: "instance_id={{ item }}"
  with_items: ec2.instance_ids

- name: allocate a new elastic IP inside a VPC in us-west-2
  ec2_eip: region=us-west-2 in_vpc=yes
  register: eip
- name: output the IP
  debug: msg="Allocated IP inside a VPC is {{ eip.public_ip }}"
'''

try:
    import boto.ec2
except ImportError:
    boto_found = False
else:
    boto_found = True


def associate_ip_and_instance(ec2, address, instance_id, module):
    if ip_is_associated_with_instance(ec2, address.public_ip, instance_id, module):
        module.exit_json(changed=False, public_ip=address.public_ip)

    # If we're in check mode, nothing else to do
    if module.check_mode:
        module.exit_json(changed=True)

    try:
        if address.domain == "vpc":
            res = ec2.associate_address(instance_id, allocation_id=address.allocation_id)
        else:
            res = ec2.associate_address(instance_id, public_ip=address.public_ip)
    except boto.exception.EC2ResponseError, e:
        module.fail_json(msg=str(e))
    
    if res:
        module.exit_json(changed=True, public_ip=address.public_ip)
    else:
        module.fail_json(msg="association failed")


def disassociate_ip_and_instance(ec2, address, instance_id, module):
    if not ip_is_associated_with_instance(ec2, address.public_ip, instance_id, module):
        module.exit_json(changed=False, public_ip=address.public_ip)

    # If we're in check mode, nothing else to do
    if module.check_mode:
        module.exit_json(changed=True)

    try:
        if address.domain == "vpc":
            res = ec2.disassociate_address(association_id=address.association_id)
        else:
            res = ec2.disassociate_address(public_ip=address.public_ip)
    except boto.exception.EC2ResponseError, e:
        module.fail_json(msg=str(e))

    if res:
        module.exit_json(changed=True)
    else:
        module.fail_json(msg="disassociation failed")


def find_address(ec2, public_ip, module):
    """ Find an existing Elastic IP address """
    
    try:
        addresses = ec2.get_all_addresses([public_ip])
    except boto.exception.EC2ResponseError, e:
        module.fail_json(msg=str(e.message))
        
    return addresses[0]


def ip_is_associated_with_instance(ec2, public_ip, instance_id, module):
    """ Check if the elastic IP is currently associated with the instance """
    address = find_address(ec2, public_ip, module)
    if address:
        return address.instance_id == instance_id
    else:
        return False


def allocate_address(ec2, domain, module, reuse):
    """ Allocate a new elastic IP address (when needed) and return it """
    # If we're in check mode, nothing else to do
    if module.check_mode:
        module.exit_json(change=True)

    if reuse:
      if domain:
        domain_filter = { 'domain' : domain }
      else:
        domain_filter = { 'domain' : 'standard' }
      all_addresses = ec2.get_all_addresses(filters=domain_filter)

      unassociated_addresses = filter(lambda a: a.instance_id is None, all_addresses)
      if unassociated_addresses:
        address = unassociated_addresses[0];
      else:
        address = ec2.allocate_address(domain=domain)
    else:
      address = ec2.allocate_address(domain=domain)

    return address


def release_address(ec2, public_ip, module):
    """ Release a previously allocated elastic IP address """
    
    address = find_address(ec2, public_ip, module)
    
    # If we're in check mode, nothing else to do
    if module.check_mode:
        module.exit_json(change=True)
    
    res = address.release()    
    if res:
        module.exit_json(changed=True)
    else:
        module.fail_json(msg="release failed")


def find_instance(ec2, instance_id, module):
    """ Attempt to find the EC2 instance and return it """
    
    try:
        reservations = ec2.get_all_reservations(instance_ids=[instance_id])
    except boto.exception.EC2ResponseError, e:
        module.fail_json(msg=str(e))
    
    if len(reservations) == 1:
        instances = reservations[0].instances
        if len(instances) == 1:
            return instances[0]
    
    module.fail_json(msg="could not find instance" + instance_id)
    

def main():
    argument_spec = ec2_argument_spec()
    argument_spec.update(dict(
            instance_id = dict(required=False),
            public_ip = dict(required=False, aliases= ['ip']),
            state = dict(required=False, default='present',
                         choices=['present', 'absent']),
            in_vpc = dict(required=False, choices=BOOLEANS, default=False),
<<<<<<< HEAD
        )
    )

    module = AnsibleModule(
        argument_spec=argument_spec,
=======
            reuse = dict(required=False, choices=BOOLEANS, default=False),
        ),
>>>>>>> 857241f2
        supports_check_mode=True
    )

    if not boto_found:
        module.fail_json(msg="boto is required")

    ec2 = ec2_connect(module)

    instance_id = module.params.get('instance_id')
    public_ip = module.params.get('public_ip')
    state = module.params.get('state')
    in_vpc = module.params.get('in_vpc')
    domain  = "vpc" if in_vpc else None
    reuse = module.params.get('reuse');

    if state == 'present':
        if public_ip is None:
            if instance_id is None:
                address = allocate_address(ec2, domain, module, reuse)
                module.exit_json(changed=True, public_ip=address.public_ip)
            else:
                # Determine if the instance is inside a VPC or not
                instance = find_instance(ec2, instance_id, module)
                if instance.vpc_id != None:
                    domain = "vpc"
                address = allocate_address(ec2, domain, module, reuse)
        else:
            address = find_address(ec2, public_ip, module)
        associate_ip_and_instance(ec2, address, instance_id, module)
    else:
        if instance_id is None:
            release_address(ec2, public_ip, module)
        else:
            address = find_address(ec2, public_ip, module)
            disassociate_ip_and_instance(ec2, address, instance_id, module)



# import module snippets
from ansible.module_utils.basic import *
from ansible.module_utils.ec2 import *

if __name__ == '__main__':
    main()<|MERGE_RESOLUTION|>--- conflicted
+++ resolved
@@ -53,7 +53,6 @@
     required: false
     default: false
     version_added: "1.4"
-<<<<<<< HEAD
   validate_certs:
     description:
       - When set to "no", SSL certificates will not be validated for boto versions >= 2.6.0.
@@ -76,14 +75,12 @@
     default: null
     aliases: []
     version_added: "1.6"
-
-=======
   reuse:
     description:
       - Reuse an EIP that is not associated to an instance (when available), instead of allocating a new one.
     required: false
     default: false
->>>>>>> 857241f2
+
 requirements: [ "boto" ]
 author: Lorin Hochstein <lorin@nimbisservices.com>
 notes:
@@ -261,16 +258,12 @@
             state = dict(required=False, default='present',
                          choices=['present', 'absent']),
             in_vpc = dict(required=False, choices=BOOLEANS, default=False),
-<<<<<<< HEAD
+            reuse = dict(required=False, choices=BOOLEANS, default=False),
         )
     )
 
     module = AnsibleModule(
         argument_spec=argument_spec,
-=======
-            reuse = dict(required=False, choices=BOOLEANS, default=False),
-        ),
->>>>>>> 857241f2
         supports_check_mode=True
     )
 
